--- conflicted
+++ resolved
@@ -5,11 +5,8 @@
 {% block header %}Registrar Nuevo Trabajador{% endblock %}
 
 {% block content %}
-<<<<<<< HEAD
 <div class="fondo-transparente">
-=======
-<div class="fondo-trasparente">
->>>>>>> 9e890105
+
 <form method="post" class="needs-validation" novalidate>
 
     {% csrf_token %}
@@ -100,9 +97,6 @@
     <button type="submit" class="btn btn-success">Registrar</button>
     <a href="{% url 'lista_trabajadores' %}" class="btn btn-secondary">Cancelar</a>
 </form>
-<<<<<<< HEAD
 </div>
-=======
-</div>    
->>>>>>> 9e890105
+
 {% endblock %}