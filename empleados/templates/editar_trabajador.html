--- conflicted
+++ resolved
@@ -5,11 +5,9 @@
 {% block header %}Editar Datos del Trabajador{% endblock %}
 
 {% block content %}
-<<<<<<< HEAD
+
 <div class="fondo-transparente">
-=======
-<div class="fondo-trasparente">
->>>>>>> 9e890105
+
 <form method="post" class="needs-validation" novalidate>
 
     {% csrf_token %}
